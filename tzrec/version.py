--- conflicted
+++ resolved
@@ -9,8 +9,5 @@
 # See the License for the specific language governing permissions and
 # limitations under the License.
 
-<<<<<<< HEAD
+
 __version__ = "0.8.14"
-=======
-__version__ = "0.8.13"
->>>>>>> 9be8737b
